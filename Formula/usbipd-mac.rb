# typed: true
# frozen_string_literal: true

class UsbipdMac < Formula
  desc "Macos implementation of the usb/ip protocol"
  homepage "https://github.com/beriberikix/usbipd-mac"
  url "https://github.com/beriberikix/usbipd-mac/releases/download/v0.1.26/usbipd-v0.1.26-macos"
  version "0.1.26"
  sha256 "d4ca2711899d15824b4f6a3b5d31e0e6ce039fe34676548617f11ed4b60d9466"
<<<<<<< HEAD
=======

  # System extension resource
  resource "systemextension" do
    url "https://github.com/beriberikix/usbipd-mac/releases/download/v0.1.26/USBIPDSystemExtension.systemextension.tar.gz"
    sha256 "551db5d58b51979d184585e11493f81d0d8276ac840302f2d5b6dbf50a46f395"
  end
>>>>>>> be2c2e5c

  depends_on :macos => :big_sur

  def install
    bin.install "usbipd-v0.1.26-macos" => "usbipd"
<<<<<<< HEAD
=======
    
    # Install system extension bundle
    resource("systemextension").stage do
      # Create system extension directory in Homebrew prefix
      (prefix/"SystemExtensions").mkpath
      system "cp", "-R", "USBIPDSystemExtension.systemextension", "#{prefix}/SystemExtensions/"
    end
  end

  def post_install
    puts
    puts "━━━━━━━━━━━━━━━━━━━━━━━━━━━━━━━━━━━━━━━━━━━━━━━━━━━━━━━━━━━━━━━━━━━━━━━━━━━━"
    puts "  🔧 Additional Setup Required"
    puts "━━━━━━━━━━━━━━━━━━━━━━━━━━━━━━━━━━━━━━━━━━━━━━━━━━━━━━━━━━━━━━━━━━━━━━━━━━━━"
    puts
    puts "To complete installation and enable system extension functionality:"
    puts
    puts "  1. Install the system extension:"
    puts "     sudo usbipd install-system-extension"
    puts
    puts "  2. Start the service:"
    puts "     sudo brew services start usbipd-mac"
    puts
    puts "  3. Approve the system extension in:"
    puts "     System Preferences → Security & Privacy → General"
    
    puts
    puts "━━━━━━━━━━━━━━━━━━━━━━━━━━━━━━━━━━━━━━━━━━━━━━━━━━━━━━━━━━━━━━━━━━━━━━━━━━━━"
    puts
  end

  service do
    run [opt_bin/"usbipd", "daemon"]
    keep_alive true
    require_root true
    log_path "/var/log/usbipd.log"
    error_log_path "/var/log/usbipd.error.log"
>>>>>>> be2c2e5c
  end

  test do
    assert_match "USB/IP Daemon for macOS", shell_output("#{bin}/usbipd --version")
    assert_path_exists "#{prefix}/SystemExtensions/USBIPDSystemExtension.systemextension"
  end
end<|MERGE_RESOLUTION|>--- conflicted
+++ resolved
@@ -7,22 +7,17 @@
   url "https://github.com/beriberikix/usbipd-mac/releases/download/v0.1.26/usbipd-v0.1.26-macos"
   version "0.1.26"
   sha256 "d4ca2711899d15824b4f6a3b5d31e0e6ce039fe34676548617f11ed4b60d9466"
-<<<<<<< HEAD
-=======
 
   # System extension resource
   resource "systemextension" do
     url "https://github.com/beriberikix/usbipd-mac/releases/download/v0.1.26/USBIPDSystemExtension.systemextension.tar.gz"
     sha256 "551db5d58b51979d184585e11493f81d0d8276ac840302f2d5b6dbf50a46f395"
   end
->>>>>>> be2c2e5c
 
   depends_on :macos => :big_sur
 
   def install
     bin.install "usbipd-v0.1.26-macos" => "usbipd"
-<<<<<<< HEAD
-=======
     
     # Install system extension bundle
     resource("systemextension").stage do
@@ -60,7 +55,6 @@
     require_root true
     log_path "/var/log/usbipd.log"
     error_log_path "/var/log/usbipd.error.log"
->>>>>>> be2c2e5c
   end
 
   test do
